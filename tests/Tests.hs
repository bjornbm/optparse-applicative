--- conflicted
+++ resolved
@@ -30,12 +30,13 @@
   Failure e -> f e
   CompletionInvoked _ -> assertFailure $ "expected failure, got completion"
 
-assertRight :: Either ParserFailure b -> (b -> Assertion) -> Assertion
-assertRight x f = either err f x
-  where
-    err (ParserFailure e _) = do
-      msg <- e "test"
-      assertFailure $ "unexpected parse error\n" ++ msg
+assertResult :: ParserResult a -> (a -> Assertion) -> Assertion
+assertResult x f = case x of
+  Success r -> f r
+  Failure e -> do
+    let (msg, _) = execFailure e "test"
+    assertFailure $ "unexpected parse error\n" ++ msg
+  CompletionInvoked _ -> assertFailure $ "expected result, got completion"
 
 assertHasLine :: String -> String -> Assertion
 assertHasLine l s
@@ -246,7 +247,7 @@
         *> arguments str idm
       i = info p idm
       result = run i ["--", "-x"]
-  assertRight result $ \args -> ["-x"] @=? args
+  assertResult result $ \args -> ["-x"] @=? args
 
 case_issue_35 :: Assertion
 case_issue_35 = do
@@ -334,7 +335,6 @@
     assertBool "no error message"
                ("error message" `isInfixOf` text)
 
-<<<<<<< HEAD
 case_long_help :: Assertion
 case_long_help = do
   let p = Formatting.opts <**> helper
@@ -344,13 +344,13 @@
             , "This text should be automatically wrapped "
             , "to fit the size of the terminal" ]) )
   checkHelpTextWith (prefs (columns 50)) "formatting" i ["--help"]
-=======
+
 case_issue_50 :: Assertion
 case_issue_50 = do
   let p = argument str (metavar "INPUT")
           <* switch (long "version")
       result = run (info p idm) ["--version", "test"]
-  assertRight result $ \r -> "test" @=? r
+  assertResult result $ \r -> "test" @=? r
 
 case_intersperse_1 :: Assertion
 case_intersperse_1 = do
@@ -358,7 +358,7 @@
           <* switch (short 'x')
       result = run (info p noIntersperse)
                  ["a", "-x", "b"]
-  assertRight result $ \args -> ["a", "-x", "b"] @=? args
+  assertResult result $ \args -> ["a", "-x", "b"] @=? args
 
 case_intersperse_2 :: Assertion
 case_intersperse_2 = do
@@ -372,9 +372,8 @@
       i = info p idm
       result1 = run i ["run", "-x", "foo"]
       result2 = run i ["test", "-x", "bar"]
-  assertRight result1 $ \args -> ["-x", "foo"] @=? args
-  assertLeft result2 $ \_ -> return ()
->>>>>>> e72b2f8e
+  assertResult result1 $ \args -> ["-x", "foo"] @=? args
+  assertError result2 $ \_ -> return ()
 
 main :: IO ()
 main = $(defaultMainGenerator)