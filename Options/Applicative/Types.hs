{-# LANGUAGE GADTs, DeriveFunctor, Rank2Types #-}
module Options.Applicative.Types (
  ParserInfo(..),
  ParserPrefs(..),

  Option(..),
  OptName(..),
  OptReader(..),
  OptProperties(..),
  OptVisibility(..),
  CReader(..),
  Parser(..),
<<<<<<< HEAD
  Completer(..),
=======
  ParserM(..),
>>>>>>> 4a56b752
  ParserFailure(..),
  OptHelpInfo(..),
  OptTree(..),

  fromM,
  oneM,
  manyM,

  optVisibility,
  optMetaVar,
  optHelp,
  optShowDefault
  ) where

import Control.Applicative
import Control.Monad.Trans.Error
import Data.Monoid
import System.Exit

-- | A full description for a runnable 'Parser' for a program.
data ParserInfo a = ParserInfo
  { infoParser :: Parser a            -- ^ the option parser for the program
  , infoFullDesc :: Bool              -- ^ whether the help text should contain full documentation
  , infoProgDesc :: String            -- ^ brief parser description
  , infoHeader :: String              -- ^ header of the full parser description
  , infoFooter :: String              -- ^ footer of the full parser description
  , infoFailureCode :: Int            -- ^ exit code for a parser failure
  } deriving Functor

-- | Global preferences for a top-level 'Parser'.
data ParserPrefs = ParserPrefs
  { prefMultiSuffix :: String    -- ^ metavar suffix for multiple options
  }

<<<<<<< HEAD
=======
data Context where
  Context :: [String] -> ParserInfo a -> Context
  NullContext :: Context

contextNames :: Context -> [String]
contextNames (Context ns _) = ns
contextNames NullContext = []

instance Monoid Context where
  mempty = NullContext
  mappend c (Context ns i) = Context (contextNames c ++ ns) i
  mappend c _ = c

type P = ErrorT String (Writer Context)

>>>>>>> 4a56b752
data OptName = OptShort !Char
             | OptLong !String
  deriving (Eq, Ord)

-- | Visibility of an option in the help text.
data OptVisibility
  = Internal          -- ^ does not appear in the help text at all
  | Hidden            -- ^ only visible in the full description
  | Visible           -- ^ visible both in the full and brief descriptions
  deriving (Eq, Ord)

-- | Specification for an individual parser option.
data OptProperties = OptProperties
  { propVisibility :: OptVisibility       -- ^ whether this flag is shown is the brief description
  , propHelp :: String                    -- ^ help text for this option
  , propMetaVar :: String                 -- ^ metavariable for this option
  , propShowDefault :: Maybe String       -- ^ what to show in the help text as the default
  }

-- | A single option of a parser.
data Option a = Option
  { optMain :: OptReader a               -- ^ reader for this option
  , optProps :: OptProperties            -- ^ properties of this option
  } deriving Functor

data CReader a = CReader
  { crCompleter :: Completer
  , crReader :: String -> Maybe a }
  deriving Functor

-- | An 'OptReader' defines whether an option matches an command line argument.
data OptReader a
  = OptReader [OptName] (CReader a)                     -- ^ option reader
  | FlagReader [OptName] !a                             -- ^ flag reader
  | ArgReader (CReader a)                               -- ^ argument reader
  | CmdReader [String] (String -> Maybe (ParserInfo a)) -- ^ command reader
  deriving Functor

-- | A @Parser a@ is an option parser returning a value of type 'a'.
data Parser a where
  NilP :: Maybe a -> Parser a
  OptP :: Option a -> Parser a
  MultP :: Parser (a -> b) -> Parser a -> Parser b
  AltP :: Parser a -> Parser a -> Parser a
  BindP :: Parser a -> (a -> Parser b) -> Parser b

instance Functor Parser where
  fmap f (NilP x) = NilP (fmap f x)
  fmap f (OptP opt) = OptP (fmap f opt)
  fmap f (MultP p1 p2) = MultP (fmap (f.) p1) p2
  fmap f (AltP p1 p2) = AltP (fmap f p1) (fmap f p2)
  fmap f (BindP p k) = BindP p (fmap f . k)

instance Applicative Parser where
  pure = NilP . Just
  (<*>) = MultP

newtype ParserM r = ParserM
  { runParserM :: forall x . (r -> Parser x) -> Parser x }

instance Monad ParserM where
  return x = ParserM $ \k -> k x
  ParserM f >>= g = ParserM $ \k -> f (\x -> runParserM (g x) k)

instance Functor ParserM where
  fmap = liftM

instance Applicative ParserM where
  pure = return
  (<*>) = ap

fromM :: ParserM a -> Parser a
fromM (ParserM f) = f pure

oneM :: Parser a -> ParserM a
oneM p = ParserM (BindP p)

manyM :: Parser a -> ParserM [a]
manyM p = do
  mx <- oneM (optional p)
  case mx of
    Nothing -> return []
    Just x -> (x:) <$> manyM p

instance Alternative Parser where
  empty = NilP Nothing
  (<|>) = AltP
  many p = fromM $ manyM p
  some p = fromM $ (:) <$> oneM p <*> manyM p

newtype Completer = Completer
  { runCompleter :: String -> IO [String] }

instance Monoid Completer where
  mempty = Completer $ \_ -> return []
  mappend (Completer c1) (Completer c2) =
    Completer $ \s -> (++) <$> c1 s <*> c2 s

-- | Result after a parse error.
data ParserFailure = ParserFailure
  { errMessage :: String -> IO String -- ^ Function which takes the program name
                                      -- as input and returns an error message
  , errExitCode :: ExitCode           -- ^ Exit code to use for this error
  }

instance Error ParserFailure where
  strMsg msg = ParserFailure
    { errMessage = \_ -> return msg
    , errExitCode = ExitFailure 1 }

data OptHelpInfo = OptHelpInfo
  { hinfoMulti :: Bool
  , hinfoDefault :: Bool }

data OptTree a
  = Leaf a
  | MultNode [OptTree a]
  | AltNode [OptTree a]
  deriving (Functor, Show)

optVisibility :: Option a -> OptVisibility
optVisibility = propVisibility . optProps

optHelp :: Option a -> String
optHelp  = propHelp . optProps

optMetaVar :: Option a -> String
optMetaVar = propMetaVar . optProps

optShowDefault :: Option a -> Maybe String
optShowDefault = propShowDefault . optProps<|MERGE_RESOLUTION|>--- conflicted
+++ resolved
@@ -10,11 +10,8 @@
   OptVisibility(..),
   CReader(..),
   Parser(..),
-<<<<<<< HEAD
+  ParserM(..),
   Completer(..),
-=======
-  ParserM(..),
->>>>>>> 4a56b752
   ParserFailure(..),
   OptHelpInfo(..),
   OptTree(..),
@@ -30,6 +27,7 @@
   ) where
 
 import Control.Applicative
+import Control.Monad
 import Control.Monad.Trans.Error
 import Data.Monoid
 import System.Exit
@@ -49,24 +47,6 @@
   { prefMultiSuffix :: String    -- ^ metavar suffix for multiple options
   }
 
-<<<<<<< HEAD
-=======
-data Context where
-  Context :: [String] -> ParserInfo a -> Context
-  NullContext :: Context
-
-contextNames :: Context -> [String]
-contextNames (Context ns _) = ns
-contextNames NullContext = []
-
-instance Monoid Context where
-  mempty = NullContext
-  mappend c (Context ns i) = Context (contextNames c ++ ns) i
-  mappend c _ = c
-
-type P = ErrorT String (Writer Context)
-
->>>>>>> 4a56b752
 data OptName = OptShort !Char
              | OptLong !String
   deriving (Eq, Ord)
