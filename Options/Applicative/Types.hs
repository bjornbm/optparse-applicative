{-# LANGUAGE GADTs, Rank2Types #-}
module Options.Applicative.Types (
  ParseError(..),
  ParserInfo(..),
  ParserPrefs(..),

  Option(..),
  OptName(..),
  OptReader(..),
  OptProperties(..),
  OptVisibility(..),
  ReadM(..),
  readerAbort,
  readerError,
  CReader(..),
  Parser(..),
  ParserM(..),
  Completer(..),
  mkCompleter,
  CompletionResult(..),
  ParserFailure(..),
  ParserResult(..),
  OptHelpInfo(..),
  OptTree(..),

  fromM,
  oneM,
  manyM,
  someM,

  optVisibility,
  optMetaVar,
  optHelp,
  optShowDefault
  ) where

import Control.Applicative
  (Applicative(..), Alternative(..), (<$>), optional)
import Control.Monad (ap, liftM, MonadPlus, mzero, mplus)
import Control.Monad.Trans.Error (Error(..))
import Data.Monoid (Monoid(..))
import System.Exit (ExitCode(..))

import Options.Applicative.Help.Pretty
import Options.Applicative.Help.Chunk

data ParseError
  = ErrorMsg String
  | InfoMsg String
  | ShowHelpText
  deriving Show

instance Error ParseError where
  strMsg = ErrorMsg

-- | A full description for a runnable 'Parser' for a program.
data ParserInfo a = ParserInfo
<<<<<<< HEAD
  { infoParser :: Parser a            -- ^ the option parser for the program
  , infoFullDesc :: Bool              -- ^ whether the help text should contain
                                      -- full documentation
  , infoProgDesc :: Chunk Doc         -- ^ brief parser description
  , infoHeader :: Chunk Doc           -- ^ header of the full parser description
  , infoFooter :: Chunk Doc           -- ^ footer of the full parser description
  , infoFailureCode :: Int            -- ^ exit code for a parser failure
=======
  { infoParser :: Parser a  -- ^ the option parser for the program
  , infoFullDesc :: Bool    -- ^ whether the help text should contain full
                            -- documentation
  , infoProgDesc :: String  -- ^ brief parser description
  , infoHeader :: String    -- ^ header of the full parser description
  , infoFooter :: String    -- ^ footer of the full parser description
  , infoFailureCode :: Int  -- ^ exit code for a parser failure
  , infoIntersperse :: Bool -- ^ allow regular options and flags to occur after
                            -- arguments (default: True)
>>>>>>> e72b2f8e
  }

instance Functor ParserInfo where
  fmap f i = i { infoParser = fmap f (infoParser i) }

-- | Global preferences for a top-level 'Parser'.
data ParserPrefs = ParserPrefs
  { prefMultiSuffix :: String    -- ^ metavar suffix for multiple options
  , prefDisambiguate :: Bool     -- ^ automatically disambiguate abbreviations
                                 -- (default: False)
  , prefShowHelpOnError :: Bool  -- ^ always show help text on parse errors
                                 -- (default: False)
  , prefBacktrack :: Bool        -- ^ backtrack to parent parser when a
                                 -- subcommand fails (default: True)
<<<<<<< HEAD
  , prefColumns :: Int           -- ^ number of columns in the terminal, used to
                                 -- format the help page (default: 80)
=======
>>>>>>> e72b2f8e
  }

data OptName = OptShort !Char
             | OptLong !String
  deriving (Eq, Ord)

-- | Visibility of an option in the help text.
data OptVisibility
  = Internal          -- ^ does not appear in the help text at all
  | Hidden            -- ^ only visible in the full description
  | Visible           -- ^ visible both in the full and brief descriptions
  deriving (Eq, Ord)

-- | Specification for an individual parser option.
data OptProperties = OptProperties
  { propVisibility :: OptVisibility       -- ^ whether this flag is shown is the brief description
  , propHelp :: Chunk Doc                 -- ^ help text for this option
  , propMetaVar :: String                 -- ^ metavariable for this option
  , propShowDefault :: Maybe String       -- ^ what to show in the help text as the default
  }

-- | A single option of a parser.
data Option a = Option
  { optMain :: OptReader a               -- ^ reader for this option
  , optProps :: OptProperties            -- ^ properties of this option
  }

instance Functor Option where
  fmap f (Option m p) = Option (fmap f m) p

data CReader m a = CReader
  { crCompleter :: Completer
  , crReader :: String -> m a }

instance Functor m => Functor (CReader m) where
  fmap f (CReader c r) = CReader c (fmap f . r)

-- | A newtype over the 'Either' monad used by option readers.
newtype ReadM a = ReadM
  { runReadM :: Either ParseError a }

instance Functor ReadM where
  fmap f (ReadM m) = ReadM (fmap f m)

instance Applicative ReadM where
  pure = ReadM . Right
  ReadM b <*> ReadM a = ReadM (b <*> a)

instance Monad ReadM where
  return = ReadM . Right
  ReadM m >>= f = ReadM $ m >>= runReadM . f
  fail = ReadM . Left . ErrorMsg

instance MonadPlus ReadM where
  mzero = ReadM $ Left (strMsg "")
  mplus m1 m2 = case runReadM m1 of
    Left _ -> m2
    Right r -> return r

-- | Abort option reader by exiting with a 'ParseError'.
readerAbort :: ParseError -> ReadM a
readerAbort = ReadM . Left

-- | Abort option reader by exiting with an error message.
readerError :: String -> ReadM a
readerError = readerAbort . ErrorMsg

type OptCReader = CReader ReadM
type ArgCReader = CReader Maybe

-- | An 'OptReader' defines whether an option matches an command line argument.
data OptReader a
  = OptReader [OptName] (OptCReader a) ParseError       -- ^ option reader
  | FlagReader [OptName] !a                             -- ^ flag reader
  | ArgReader (ArgCReader a)                            -- ^ argument reader
  | CmdReader [String] (String -> Maybe (ParserInfo a)) -- ^ command reader

instance Functor OptReader where
  fmap f (OptReader ns cr e) = OptReader ns (fmap f cr) e
  fmap f (FlagReader ns x) = FlagReader ns (f x)
  fmap f (ArgReader cr) = ArgReader (fmap f cr)
  fmap f (CmdReader cs g) = CmdReader cs ((fmap . fmap) f . g)

-- | A @Parser a@ is an option parser returning a value of type 'a'.
data Parser a where
  NilP :: Maybe a -> Parser a
  OptP :: Option a -> Parser a
  MultP :: Parser (a -> b) -> Parser a -> Parser b
  AltP :: Parser a -> Parser a -> Parser a
  BindP :: Parser a -> (a -> Parser b) -> Parser b

instance Functor Parser where
  fmap f (NilP x) = NilP (fmap f x)
  fmap f (OptP opt) = OptP (fmap f opt)
  fmap f (MultP p1 p2) = MultP (fmap (f.) p1) p2
  fmap f (AltP p1 p2) = AltP (fmap f p1) (fmap f p2)
  fmap f (BindP p k) = BindP p (fmap f . k)

instance Applicative Parser where
  pure = NilP . Just
  (<*>) = MultP

newtype ParserM r = ParserM
  { runParserM :: forall x . (r -> Parser x) -> Parser x }

instance Monad ParserM where
  return x = ParserM $ \k -> k x
  ParserM f >>= g = ParserM $ \k -> f (\x -> runParserM (g x) k)

instance Functor ParserM where
  fmap = liftM

instance Applicative ParserM where
  pure = return
  (<*>) = ap

fromM :: ParserM a -> Parser a
fromM (ParserM f) = f pure

oneM :: Parser a -> ParserM a
oneM p = ParserM (BindP p)

manyM :: Parser a -> ParserM [a]
manyM p = do
  mx <- oneM (optional p)
  case mx of
    Nothing -> return []
    Just x -> (x:) <$> manyM p

someM :: Parser a -> ParserM [a]
someM p = (:) <$> oneM p <*> manyM p

instance Alternative Parser where
  empty = NilP Nothing
  (<|>) = AltP
  many p = fromM $ manyM p
  some p = fromM $ (:) <$> oneM p <*> manyM p

newtype Completer = Completer
  { runCompleter :: String -> IO [String] }

mkCompleter :: (String -> IO [String]) -> Completer
mkCompleter = Completer

instance Monoid Completer where
  mempty = Completer $ \_ -> return []
  mappend (Completer c1) (Completer c2) =
    Completer $ \s -> (++) <$> c1 s <*> c2 s

newtype CompletionResult = CompletionResult
  { execCompletion :: String -> IO String }

newtype ParserFailure = ParserFailure
  { execFailure :: String -> (String, ExitCode) }

-- | Result of 'execParserPure'.
data ParserResult a
  = Success a
  | Failure ParserFailure
  | CompletionInvoked CompletionResult

data OptHelpInfo = OptHelpInfo
  { hinfoMulti :: Bool
  , hinfoDefault :: Bool }

data OptTree a
  = Leaf a
  | MultNode [OptTree a]
  | AltNode [OptTree a]
  deriving Show

optVisibility :: Option a -> OptVisibility
optVisibility = propVisibility . optProps

optHelp :: Option a -> Chunk Doc
optHelp  = propHelp . optProps

optMetaVar :: Option a -> String
optMetaVar = propMetaVar . optProps

optShowDefault :: Option a -> Maybe String
optShowDefault = propShowDefault . optProps<|MERGE_RESOLUTION|>--- conflicted
+++ resolved
@@ -55,25 +55,15 @@
 
 -- | A full description for a runnable 'Parser' for a program.
 data ParserInfo a = ParserInfo
-<<<<<<< HEAD
-  { infoParser :: Parser a            -- ^ the option parser for the program
-  , infoFullDesc :: Bool              -- ^ whether the help text should contain
-                                      -- full documentation
-  , infoProgDesc :: Chunk Doc         -- ^ brief parser description
-  , infoHeader :: Chunk Doc           -- ^ header of the full parser description
-  , infoFooter :: Chunk Doc           -- ^ footer of the full parser description
-  , infoFailureCode :: Int            -- ^ exit code for a parser failure
-=======
-  { infoParser :: Parser a  -- ^ the option parser for the program
-  , infoFullDesc :: Bool    -- ^ whether the help text should contain full
-                            -- documentation
-  , infoProgDesc :: String  -- ^ brief parser description
-  , infoHeader :: String    -- ^ header of the full parser description
-  , infoFooter :: String    -- ^ footer of the full parser description
-  , infoFailureCode :: Int  -- ^ exit code for a parser failure
-  , infoIntersperse :: Bool -- ^ allow regular options and flags to occur after
-                            -- arguments (default: True)
->>>>>>> e72b2f8e
+  { infoParser :: Parser a    -- ^ the option parser for the program
+  , infoFullDesc :: Bool      -- ^ whether the help text should contain full
+                              -- documentation
+  , infoProgDesc :: Chunk Doc -- ^ brief parser description
+  , infoHeader :: Chunk Doc   -- ^ header of the full parser description
+  , infoFooter :: Chunk Doc   -- ^ footer of the full parser description
+  , infoFailureCode :: Int    -- ^ exit code for a parser failure
+  , infoIntersperse :: Bool   -- ^ allow regular options and flags to occur
+                              -- after arguments (default: True)
   }
 
 instance Functor ParserInfo where
@@ -88,11 +78,8 @@
                                  -- (default: False)
   , prefBacktrack :: Bool        -- ^ backtrack to parent parser when a
                                  -- subcommand fails (default: True)
-<<<<<<< HEAD
   , prefColumns :: Int           -- ^ number of columns in the terminal, used to
                                  -- format the help page (default: 80)
-=======
->>>>>>> e72b2f8e
   }
 
 data OptName = OptShort !Char
