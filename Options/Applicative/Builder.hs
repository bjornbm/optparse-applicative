{-# LANGUAGE CPP #-}
module Options.Applicative.Builder (
  -- * Parser builders
  --
  -- | This module contains utility functions and combinators to create parsers
  -- for individual options.
  --
  -- Each parser builder takes an option modifier. A modifier can be created by
  -- composing the basic modifiers provided by this module using the 'Monoid'
  -- operations 'mempty' and 'mappend', or their aliases 'idm' and '<>'.
  --
  -- For example:
  --
  -- > out = strOption
  -- >     ( long "output"
  -- >    <> short 'o'
  -- >    <> metavar "FILENAME" )
  --
  -- creates a parser for an option called \"output\".
  subparser,
  argument,
  arguments,
  arguments1,
  flag,
  flag',
  switch,
  nullOption,
  abortOption,
  infoOption,
  strOption,
  option,

  -- * Modifiers
  short,
  long,
  help,
  helpDoc,
  value,
  showDefaultWith,
  showDefault,
  metavar,
  reader,
  eitherReader,
  noArgError,
  ParseError(..),
  hidden,
  internal,
  command,
  completeWith,
  action,
  completer,
  idm,
  (&),
#if __GLASGOW_HASKELL__ > 702
  (<>),
#endif
  mappend,

  -- * Readers
  --
  -- | A collection of basic 'Option' readers.
  auto,
  str,
  disabled,
  readerAbort,
  readerError,

  -- * Builder for 'ParserInfo'
  InfoMod,
  fullDesc,
  briefDesc,
  header,
  headerDoc,
  footer,
  footerDoc,
  progDesc,
  progDescDoc,
  failureCode,
  noIntersperse,
  info,

  -- * Builder for 'ParserPrefs'
  PrefsMod,
  multiSuffix,
  disambiguate,
  showHelpOnError,
  noBacktrack,
  columns,
  prefs,

  -- * Types
  Mod,
  ReadM,
  OptionFields,
  FlagFields,
  ArgumentFields,
  CommandFields
  ) where

import Control.Applicative (pure, (<|>), many, some)
import Data.Monoid (Monoid (..)
#if __GLASGOW_HASKELL__ > 702
  , (<>)
#endif
  )

import Options.Applicative.Builder.Completer
import Options.Applicative.Builder.Internal
import Options.Applicative.Common
import Options.Applicative.Types
import Options.Applicative.Help.Pretty
import Options.Applicative.Help.Chunk

-- readers --

-- | 'Option' reader based on the 'Read' type class.
auto :: Monad m => Read a => String -> m a
auto arg = case reads arg of
  [(r, "")] -> return r
  _         -> fail $ "cannot parse value `" ++ arg ++ "'"

-- | String 'Option' reader.
str :: Monad m => String -> m String
str = return

-- | Null 'Option' reader. All arguments will fail validation.
disabled :: Monad m => String -> m a
disabled = const . fail $ "disabled option"

-- modifiers --

-- | Specify a short name for an option.
short :: HasName f => Char -> Mod f a
short = fieldMod . name . OptShort

-- | Specify a long name for an option.
long :: HasName f => String -> Mod f a
long = fieldMod . name . OptLong

-- | Specify a default value for an option.
value :: HasValue f => a -> Mod f a
value x = Mod id (DefaultProp (Just x) Nothing) id

-- | Specify a function to show the default value for an option.
showDefaultWith :: (a -> String) -> Mod f a
showDefaultWith s = Mod id (DefaultProp Nothing (Just s)) id

-- | Show the default value for this option using its 'Show' instance.
showDefault :: Show a => Mod f a
showDefault = showDefaultWith show

-- | Specify the help text for an option.
help :: String -> Mod f a
help s = optionMod $ \p -> p { propHelp = paragraph s }

-- | Specify the help text for an option as a 'Text.PrettyPrint.ANSI.Leijen.Doc'
-- value.
helpDoc :: Maybe Doc -> Mod f a
helpDoc doc = optionMod $ \p -> p { propHelp = Chunk doc }

-- | Specify the 'Option' reader.
reader :: (String -> ReadM a) -> Mod OptionFields a
reader f = fieldMod $ \p -> p { optReader = f }

-- | Specify the 'Option' reader as a function in the 'Either' monad.
eitherReader :: (String -> Either String a) -> Mod OptionFields a
eitherReader f = reader (either readerError return . f)

-- | Specify the error to display when no argument is provided to this option.
noArgError :: ParseError -> Mod OptionFields a
noArgError e = fieldMod $ \p -> p { optNoArgError = e }

-- | Specify the metavariable.
metavar :: HasMetavar f => String -> Mod f a
metavar var = optionMod $ \p -> p { propMetaVar = var }

-- | Hide this option from the brief description.
hidden :: Mod f a
hidden = optionMod $ \p ->
  p { propVisibility = min Hidden (propVisibility p) }

-- | Add a command to a subparser option.
command :: String -> ParserInfo a -> Mod CommandFields a
command cmd pinfo = fieldMod $ \p ->
  p { cmdCommands = (cmd, pinfo) : cmdCommands p }

-- | Add a list of possible completion values.
completeWith :: HasCompleter f => [String] -> Mod f a
completeWith xs = completer (listCompleter xs)

-- | Add a bash completion action. Common actions include @file@ and
-- @directory@. See
-- http://www.gnu.org/software/bash/manual/html_node/Programmable-Completion-Builtins.html#Programmable-Completion-Builtins
-- for a complete list.
action :: HasCompleter f => String -> Mod f a
action act = completer (bashCompleter act)

-- | Add a completer to an argument.
--
-- A completer is a function String -> IO String which, given a partial
-- argument, returns all possible completions for that argument.
completer :: HasCompleter f => Completer -> Mod f a
completer f = fieldMod $ modCompleter (`mappend` f)

-- parsers --

-- | Builder for a command parser. The 'command' modifier can be used to
-- specify individual commands.
subparser :: Mod CommandFields a -> Parser a
subparser m = mkParser d g rdr
  where
    Mod _ d g = m `mappend` metavar "COMMAND"
    rdr = uncurry CmdReader (mkCommand m)

-- | Builder for an argument parser.
argument :: (String -> Maybe a) -> Mod ArgumentFields a -> Parser a
argument p (Mod f d g) = mkParser d g (ArgReader rdr)
  where
    ArgumentFields compl = f (ArgumentFields mempty)
    rdr = CReader compl p

-- | Builder for an argument list parser. All arguments are collected and
-- returned as a list.
arguments :: (String -> Maybe a) -> Mod ArgumentFields a -> Parser [a]
arguments r m = many (argument r m)

-- | Like `arguments`, but require at least one argument.
arguments1 :: (String -> Maybe a) -> Mod ArgumentFields a -> Parser [a]
arguments1 r m = some (argument r m)

-- | Builder for a flag parser.
--
-- A flag that switches from a \"default value\" to an \"active value\" when
-- encountered. For a simple boolean value, use `switch` instead.
flag :: a                         -- ^ default value
     -> a                         -- ^ active value
     -> Mod FlagFields a          -- ^ option modifier
     -> Parser a
flag defv actv m = flag' actv m <|> pure defv

-- | Builder for a flag parser without a default value.
--
-- Same as 'flag', but with no default value. In particular, this flag will
-- never parse successfully by itself.
--
-- It still makes sense to use it as part of a composite parser. For example
--
-- > length <$> many (flag' () (short 't'))
--
-- is a parser that counts the number of "-t" arguments on the command line.
flag' :: a                         -- ^ active value
      -> Mod FlagFields a          -- ^ option modifier
      -> Parser a
flag' actv (Mod f d g) = mkParser d g rdr
  where
    rdr = let fields = f (FlagFields [] actv)
          in FlagReader (flagNames fields)
                        (flagActive fields)

-- | Builder for a boolean flag.
--
-- > switch = flag False True
switch :: Mod FlagFields Bool -> Parser Bool
switch = flag False True

-- | Builder for an option with a null reader. A non-trivial reader can be
-- added using the 'reader' modifier.
nullOption :: Mod OptionFields a -> Parser a
nullOption m = mkParser d g rdr
  where
    Mod f d g = metavar "ARG" `mappend` m
    fields = f (OptionFields [] mempty disabled (ErrorMsg ""))
    crdr = CReader (optCompleter fields) (optReader fields)
    rdr = OptReader (optNames fields) crdr (optNoArgError fields)

-- | An option that always fails.
--
-- When this option is encountered, the option parser immediately aborts with
-- the given parse error.  If you simply want to output a message, use
-- 'infoOption' instead.
abortOption :: ParseError -> Mod OptionFields (a -> a) -> Parser (a -> a)
abortOption err m = nullOption . (<> m) $ mconcat
  [ reader (const (ReadM (Left err)))
  , noArgError err
  , value id
  , metavar ""
  , hidden ]

-- | An option that always fails and displays a message.
infoOption :: String -> Mod OptionFields (a -> a) -> Parser (a -> a)
infoOption = abortOption . InfoMsg

-- | Builder for an option taking a 'String' argument.
strOption :: Mod OptionFields String -> Parser String
strOption m = nullOption $ reader str `mappend` m

-- | Builder for an option using the 'auto' reader.
option :: Read a => Mod OptionFields a -> Parser a
option m = nullOption $ reader auto `mappend` m

-- | Modifier for 'ParserInfo'.
newtype InfoMod a = InfoMod
  { applyInfoMod :: ParserInfo a -> ParserInfo a }

instance Monoid (InfoMod a) where
  mempty = InfoMod id
  mappend m1 m2 = InfoMod $ applyInfoMod m2 . applyInfoMod m1

-- | Show a full description in the help text of this parser.
fullDesc :: InfoMod a
fullDesc = InfoMod $ \i -> i { infoFullDesc = True }

-- | Only show a brief description in the help text of this parser.
briefDesc :: InfoMod a
briefDesc = InfoMod $ \i -> i { infoFullDesc = False }

-- | Specify a header for this parser.
header :: String -> InfoMod a
header s = InfoMod $ \i -> i { infoHeader = paragraph s }

-- | Specify a header for this parser as a 'Text.PrettyPrint.ANSI.Leijen.Doc'
-- value.
headerDoc :: Maybe Doc -> InfoMod a
headerDoc doc = InfoMod $ \i -> i { infoHeader = Chunk doc }

-- | Specify a footer for this parser.
footer :: String -> InfoMod a
footer s = InfoMod $ \i -> i { infoFooter = paragraph s }

-- | Specify a footer for this parser as a 'Text.PrettyPrint.ANSI.Leijen.Doc'
-- value.
footerDoc :: Maybe Doc -> InfoMod a
footerDoc doc = InfoMod $ \i -> i { infoFooter = Chunk doc }

-- | Specify a short program description.
progDesc :: String -> InfoMod a
progDesc s = InfoMod $ \i -> i { infoProgDesc = paragraph s }

-- | Specify a short program description as a 'Text.PrettyPrint.ANSI.Leijen.Doc'
-- value.
progDescDoc :: Maybe Doc -> InfoMod a
progDescDoc doc = InfoMod $ \i -> i { infoProgDesc = Chunk doc }

-- | Specify an exit code if a parse error occurs.
failureCode :: Int -> InfoMod a
failureCode n = InfoMod $ \i -> i { infoFailureCode = n }

-- | Disable parsing of regular options after arguments
noIntersperse :: InfoMod a
noIntersperse = InfoMod $ \p -> p { infoIntersperse = False }

-- | Create a 'ParserInfo' given a 'Parser' and a modifier.
info :: Parser a -> InfoMod a -> ParserInfo a
info parser m = applyInfoMod m base
  where
    base = ParserInfo
      { infoParser = parser
      , infoFullDesc = True
<<<<<<< HEAD
      , infoProgDesc = mempty
      , infoHeader = mempty
      , infoFooter = mempty
      , infoFailureCode = 1 }
=======
      , infoProgDesc = ""
      , infoHeader = ""
      , infoFooter = ""
      , infoFailureCode = 1
      , infoIntersperse = True }
>>>>>>> e72b2f8e

newtype PrefsMod = PrefsMod
  { applyPrefsMod :: ParserPrefs -> ParserPrefs }

instance Monoid PrefsMod where
  mempty = PrefsMod id
  mappend m1 m2 = PrefsMod $ applyPrefsMod m2 . applyPrefsMod m1

multiSuffix :: String -> PrefsMod
multiSuffix s = PrefsMod $ \p -> p { prefMultiSuffix = s }

disambiguate :: PrefsMod
disambiguate = PrefsMod $ \p -> p { prefDisambiguate = True }

showHelpOnError :: PrefsMod
showHelpOnError = PrefsMod $ \p -> p { prefShowHelpOnError = True }

noBacktrack :: PrefsMod
noBacktrack = PrefsMod $ \p -> p { prefBacktrack = False }

columns :: Int -> PrefsMod
columns cols = PrefsMod $ \p -> p { prefColumns = cols }

prefs :: PrefsMod -> ParserPrefs
prefs m = applyPrefsMod m base
  where
    base = ParserPrefs
      { prefMultiSuffix = ""
      , prefDisambiguate = False
      , prefShowHelpOnError = False
      , prefBacktrack = True
      , prefColumns = 80 }

-- convenience shortcuts

-- | Trivial option modifier.
idm :: Monoid m => m
idm = mempty

-- | Compose modifiers.
{-# DEPRECATED (&) "Use (<>) instead" #-}
(&) :: Monoid m => m -> m -> m
(&) = mappend<|MERGE_RESOLUTION|>--- conflicted
+++ resolved
@@ -356,18 +356,11 @@
     base = ParserInfo
       { infoParser = parser
       , infoFullDesc = True
-<<<<<<< HEAD
       , infoProgDesc = mempty
       , infoHeader = mempty
       , infoFooter = mempty
-      , infoFailureCode = 1 }
-=======
-      , infoProgDesc = ""
-      , infoHeader = ""
-      , infoFooter = ""
       , infoFailureCode = 1
       , infoIntersperse = True }
->>>>>>> e72b2f8e
 
 newtype PrefsMod = PrefsMod
   { applyPrefsMod :: ParserPrefs -> ParserPrefs }
