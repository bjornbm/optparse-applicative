--- conflicted
+++ resolved
@@ -355,15 +355,10 @@
 nullOption :: Mod OptionFields a -> Parser a
 nullOption m = mkParser d g rdr
   where
-<<<<<<< HEAD
+    Mod f d g = metavar "ARG" <> m
     fields = f (OptionFields [] mempty disabled)
     crdr = CReader (optCompleter fields) (optReader fields)
     rdr = OptReader (optNames fields) crdr
-=======
-    Mod f d g = metavar "ARG" <> m
-    rdr = let fields = f (OptionFields [] disabled)
-          in OptReader (optNames fields) (optReader fields)
->>>>>>> 4a56b752
 
 -- | Builder for an option taking a 'String' argument.
 strOption :: Mod OptionFields String -> Parser String
