--- conflicted
+++ resolved
@@ -6,20 +6,16 @@
   helper,
   hsubparser,
   execParser,
-  execParserPure,
   execParserMaybe,
   customExecParser,
+  customExecParserMaybe,
+  execParserPure,
   usage,
   ParserFailure(..),
   ) where
 
-<<<<<<< HEAD
 import Control.Applicative ((<$>), (<|>), (<**>))
 import Data.Monoid (mconcat)
-=======
-import Control.Applicative ((<$>), (<|>))
-import Data.Monoid (mconcat, mempty)
->>>>>>> 87a449e3
 import System.Environment (getArgs, getProgName)
 import System.Exit (exitWith, ExitCode(..))
 import System.IO (hPutStr, stderr)
@@ -71,10 +67,28 @@
         _           -> hPutStr stderr msg
       exitWith c
 
+-- | Run a program description in pure code.
+--
+-- This function behaves like 'execParser', but can be called from pure code.
+-- Note that, in case of errors, no message is displayed, and this function
+-- simply returns 'Nothing'.
+--
+-- If you need to keep track of error messages, use 'execParserPure' instead.
+execParserMaybe :: ParserInfo a -> [String] -> Maybe a
+execParserMaybe = customExecParserMaybe (prefs idm)
+
+-- | Run a program description with custom preferences in pure code.
+--
+-- See 'execParserMaybe' for details.
+customExecParserMaybe :: ParserPrefs -> ParserInfo a -> [String] -> Maybe a
+customExecParserMaybe pprefs pinfo
+  = either (const Nothing) Just
+  . execParserPure pprefs pinfo
+
 data Result a = Result a
               | Extra ParserFailure
 
--- | A pure version 'execParser'.
+-- | The most general way to run a program description in pure code.
 execParserPure :: ParserPrefs       -- ^ Global preferences for this parser
                -> ParserInfo a      -- ^ Description of the program to run
                -> [String]          -- ^ Program arguments
@@ -91,12 +105,6 @@
     parser' = (Extra <$> bashCompletionParser parser pprefs)
           <|> (Result <$> parser)
     p = runParserFully parser' args
-
-execParserMaybe :: (Parser a) -> [String] -> Maybe a
-execParserMaybe parser = eitherToMaybe . execParserPure preferences information
-  where information   = (info parser mempty)
-        preferences   = prefs mempty
-        eitherToMaybe = either (const Nothing) Just
 
 parserFailure :: ParserPrefs -> ParserInfo a
               -> ParseError -> Context
