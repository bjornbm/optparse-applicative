{-# LANGUAGE RankNTypes #-}
module Options.Applicative.Extra (
  -- * Extra parser utilities
  --
  -- | This module contains high-level functions to run parsers.
  helper,
  hsubparser,
  execParser,
  execParserMaybe,
  customExecParser,
  customExecParserMaybe,
  execParserPure,
  ParserFailure(..),
  ) where

import Control.Applicative (pure, (<$>), (<|>), (<**>))
import Data.Monoid (mempty, mconcat)
import System.Environment (getArgs, getProgName)
import System.Exit (exitWith, ExitCode(..))
import System.IO (hPutStrLn, stderr)

import Options.Applicative.BashCompletion
import Options.Applicative.Builder hiding (briefDesc)
import Options.Applicative.Builder.Internal
import Options.Applicative.Common
import Options.Applicative.Help
import Options.Applicative.Internal
import Options.Applicative.Types

-- | A hidden \"helper\" option which always fails.
helper :: Parser (a -> a)
helper = abortOption ShowHelpText $ mconcat
  [ long "help"
  , short 'h'
  , help "Show this help text" ]

hsubparser :: Mod CommandFields a -> Parser a
hsubparser m = mkParser d g rdr
  where
    Mod _ d g = m `mappend` metavar "COMMAND"
    (cmds, subs) = mkCommand m
    rdr = CmdReader cmds (fmap add_helper . subs)
    add_helper pinfo = pinfo
      { infoParser = infoParser pinfo <**> helper }

-- | Run a program description.
--
-- Parse command line arguments. Display help text and exit if any parse error
-- occurs.
execParser :: ParserInfo a -> IO a
execParser = customExecParser (prefs idm)

-- | Run a program description with custom preferences.
customExecParser :: ParserPrefs -> ParserInfo a -> IO a
customExecParser pprefs pinfo = do
  args <- getArgs
  case execParserPure pprefs pinfo args of
    Success a -> return a
    Failure failure -> do
      progn <- getProgName
      let (msg, exit) = execFailure failure progn
      case exit of
        ExitSuccess -> putStrLn msg
        _           -> hPutStrLn stderr msg
      exitWith exit
    CompletionInvoked compl -> do
      progn <- getProgName
      msg <- execCompletion compl progn
      putStr msg
      exitWith ExitSuccess

-- | Run a program description in pure code.
--
-- This function behaves like 'execParser', but can be called from pure code.
-- Note that, in case of errors, no message is displayed, and this function
-- simply returns 'Nothing'.
--
-- If you need to keep track of error messages, use 'execParserPure' instead.
execParserMaybe :: ParserInfo a -> [String] -> Maybe a
execParserMaybe = customExecParserMaybe (prefs idm)

-- | Run a program description with custom preferences in pure code.
--
-- See 'execParserMaybe' for details.
customExecParserMaybe :: ParserPrefs -> ParserInfo a -> [String] -> Maybe a
customExecParserMaybe pprefs pinfo args = case execParserPure pprefs pinfo args of
  Success r -> Just r
  _         -> Nothing

-- | The most general way to run a program description in pure code.
execParserPure :: ParserPrefs       -- ^ Global preferences for this parser
               -> ParserInfo a      -- ^ Description of the program to run
               -> [String]          -- ^ Program arguments
               -> ParserResult a
execParserPure pprefs pinfo args =
  case runP p pprefs of
    (Right (Right r), _) -> Success r
    (Right (Left c), _) -> CompletionInvoked c
    (Left err, ctx) -> Failure $ parserFailure pprefs pinfo err ctx
  where
<<<<<<< HEAD
    parser = infoParser pinfo
    parser' = (Left <$> bashCompletionParser parser pprefs)
          <|> (Right <$> parser)
    p = runParserFully parser' args
=======
    pinfo' = pinfo
      { infoParser = (Extra <$> bashCompletionParser pinfo pprefs)
                 <|> (Result <$> infoParser pinfo) }
    p = runParserInfo pinfo' args
>>>>>>> e72b2f8e

parserFailure :: ParserPrefs -> ParserInfo a
              -> ParseError -> Context
              -> ParserFailure
parserFailure pprefs pinfo msg ctx = ParserFailure $ \progn ->
  let h = with_context ctx pinfo $ \names pinfo' -> mconcat
            [ base_help pinfo'
            , usage_help progn names pinfo'
            , error_help ]
  in (render_help h, exit_code)
  where
    exit_code = case msg of
      InfoMsg _ -> ExitSuccess
      _         -> ExitFailure (infoFailureCode pinfo)

    with_context :: Context
                 -> ParserInfo a
                 -> (forall b . [String] -> ParserInfo b -> c)
                 -> c
    with_context NullContext i f = f [] i
    with_context (Context n i) _ f = f n i

    render_help :: ParserHelp -> String
    render_help = (`displayS` "")
                . renderPretty 1.0 (prefColumns pprefs)
                . helpText

    show_full_help = case msg of
      ShowHelpText -> True
      _            -> prefShowHelpOnError pprefs

    usage_help progn names i = case msg of
      InfoMsg _ -> mempty
      _         -> usageHelp $ vcatChunks
        [ pure . parserUsage pprefs (infoParser i) . unwords $ progn : names
        , fmap (indent 2) . infoProgDesc $ i ]

    error_help = headerHelp $ case msg of
      ShowHelpText -> mempty
      ErrorMsg m   -> stringChunk m
      InfoMsg  m   -> stringChunk m

    base_help :: ParserInfo a -> ParserHelp
    base_help i
      | show_full_help
      = mconcat [h, f, parserHelp pprefs (infoParser i)]
      | otherwise
      = h
      where
        h = headerHelp (infoHeader i)
        f = footerHelp (infoFooter i)<|MERGE_RESOLUTION|>--- conflicted
+++ resolved
@@ -11,6 +11,9 @@
   customExecParserMaybe,
   execParserPure,
   ParserFailure(..),
+  ParserResult(..),
+  ParserPrefs(..),
+  CompletionResult(..),
   ) where
 
 import Control.Applicative (pure, (<$>), (<|>), (<**>))
@@ -98,17 +101,10 @@
     (Right (Left c), _) -> CompletionInvoked c
     (Left err, ctx) -> Failure $ parserFailure pprefs pinfo err ctx
   where
-<<<<<<< HEAD
-    parser = infoParser pinfo
-    parser' = (Left <$> bashCompletionParser parser pprefs)
-          <|> (Right <$> parser)
-    p = runParserFully parser' args
-=======
     pinfo' = pinfo
-      { infoParser = (Extra <$> bashCompletionParser pinfo pprefs)
-                 <|> (Result <$> infoParser pinfo) }
+      { infoParser = (Left <$> bashCompletionParser pinfo pprefs)
+                 <|> (Right <$> infoParser pinfo) }
     p = runParserInfo pinfo' args
->>>>>>> e72b2f8e
 
 parserFailure :: ParserPrefs -> ParserInfo a
               -> ParseError -> Context
