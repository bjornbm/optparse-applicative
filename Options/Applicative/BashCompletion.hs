--- conflicted
+++ resolved
@@ -12,13 +12,8 @@
 import Options.Applicative.Internal
 import Options.Applicative.Types
 
-<<<<<<< HEAD
-bashCompletionParser :: Parser a -> ParserPrefs -> Parser CompletionResult
-bashCompletionParser parser pprefs = complParser
-=======
-bashCompletionParser :: ParserInfo a -> ParserPrefs -> Parser ParserFailure
+bashCompletionParser :: ParserInfo a -> ParserPrefs -> Parser CompletionResult
 bashCompletionParser pinfo pprefs = complParser
->>>>>>> e72b2f8e
   where
     failure opts = CompletionResult
       { execCompletion = \progn -> unlines <$> opts progn }
