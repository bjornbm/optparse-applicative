--- conflicted
+++ resolved
@@ -1,9 +1,5 @@
 name:                optparse-applicative
-<<<<<<< HEAD
-version:             0.7.0
-=======
 version:             0.8.0
->>>>>>> e72b2f8e
 synopsis:            Utilities and combinators for parsing command line options
 description:
     Here is a simple example of an applicative option parser:
